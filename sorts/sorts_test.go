--- conflicted
+++ resolved
@@ -4,11 +4,7 @@
 	"testing"
 )
 
-<<<<<<< HEAD
-func TestBubbleSort(t *testing.T) {
-=======
 func testFramework(t *testing.T, sortingFunction func([]int) []int) {
->>>>>>> d5048554
 	for _, test := range sortTests {
 		t.Run(test.name, func(t *testing.T) {
 			actual := sortingFunction(test.input)
@@ -23,98 +19,6 @@
 	}
 }
 
-<<<<<<< HEAD
-func TestCountingSort(t *testing.T) {
-	for _, testcase := range sortTests {
-		actual := countingSort(testcase.input)
-		pos, sorted := compareSlices(actual, testcase.expected)
-		if !sorted {
-			if pos == -1 {
-				t.Errorf("test %s failed due to slice length changing", testcase.name)
-			}
-			t.Errorf("test %s failed at index %d", testcase.name, pos)
-		}
-	}
-}
-
-func TestSelectionSort(t *testing.T) {
-	for _, test := range sortTests {
-		actual := selectionSort(test.input)
-		pos, sorted := compareSlices(actual, test.expected)
-		if !sorted {
-			if pos == -1 {
-				t.Errorf("test %s failed due to slice length changing", test.name)
-			}
-			t.Errorf("test %s failed at index %d", test.name, pos)
-		}
-	}
-}
-
-func TestInsertionSort(t *testing.T) {
-	for _, test := range sortTests {
-		actual := insertionSort(test.input)
-		pos, sorted := compareSlices(actual, test.expected)
-		if !sorted {
-			if pos == -1 {
-				t.Errorf("test %s failed due to slice length changing", test.name)
-			}
-			t.Errorf("test %s failed at index %d", test.name, pos)
-		}
-	}
-}
-
-func TestMergeSort(t *testing.T) {
-	for _, test := range sortTests {
-		actual := Mergesort(test.input)
-		pos, sorted := compareSlices(actual, test.expected)
-		if !sorted {
-			if pos == -1 {
-				t.Errorf("test %s failed due to slice length changing", test.name)
-			}
-			t.Errorf("test %s failed at index %d", test.name, pos)
-		}
-	}
-}
-
-func TestHeapSort(t *testing.T) {
-	for _, test := range sortTests {
-		actual := heapSort(test.input)
-		pos, sorted := compareSlices(actual, test.expected)
-		if !sorted {
-			if pos == -1 {
-				t.Errorf("test %s failed due to slice length changing", test.name)
-			}
-			t.Errorf("test %s failed at index %d", test.name, pos)
-		}
-	}
-}
-
-func TestQuickSort(t *testing.T) {
-	for _, test := range sortTests {
-		actual := quickSort(test.input)
-		pos, sorted := compareSlices(actual, test.expected)
-		if !sorted {
-			if pos == -1 {
-				t.Errorf("test %s failed due to slice length changing", test.name)
-			}
-			t.Errorf("test %s failed at index %d", test.name, pos)
-		}
-	}
-}
-
-func TestShellSort(t *testing.T) {
-	for _, test := range sortTests {
-		actual := shellSort(test.input)
-		pos, sorted := compareSlices(actual, test.expected)
-		if !sorted {
-			if pos == -1 {
-				t.Errorf("test %s failed due to slice length changing", test.name)
-			}
-			t.Errorf("test %s failed at index %d", test.name, pos)
-		}
-	}
-}
-=======
 //BEGIN TESTS
 
 func TestBubble(t *testing.T) {
@@ -155,7 +59,6 @@
 } */
 
 //END TESTS
->>>>>>> d5048554
 
 func BenchmarkBubble(b *testing.B) {
 	for i := 0; i < b.N; i++ {
