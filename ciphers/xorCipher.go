--- conflicted
+++ resolved
@@ -34,15 +34,11 @@
 }
 func main() {
 	str := "hello world"
-	key := 97
-	temp := []rune(str)
-	message := toASCII(temp)
-	encrypted := encrypt(key, message)
-<<<<<<< HEAD
-=======
-	//ciphertext:=decodeToString(key,message)
->>>>>>> d93f5324
-	decrypted := decrypt(key, encrypted)
-	plaintext := decodeToString(decrypted)
+	key :=97
+	temp:= []rune(str)
+	message:=toASCII(temp)
+	encrypted:=encrypt(key,message)
+	decrypted:=decrypt(key,encrypted)
+	plaintext:=decodeToString(decrypted)
 	fmt.Println(plaintext)
 }