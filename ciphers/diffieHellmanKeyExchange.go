package main

import (
	"fmt"
	"math/rand"
)

func main() {
	bit := 30
	/*
		p and g are pre-agreed constants
		that can be communicated over an insecure channel
		p should ideally be a large prime number but any integer works
		g should be a small integer, 2,3 works fine
		PS: Note that the secret keys are never send over
		the network
	*/

	p := 2 + rand.Intn(1<<bit)
	g := 2 + rand.Intn(5)

	//Both parties choose a secret key

	AliceSecret := 1 + rand.Intn(1<<bit)
	BobSecret := 1 + rand.Intn(1<<bit)

	fmt.Printf("Alice's secret key is: %v", AliceSecret)
	fmt.Printf("Bob's secret key is: %v", BobSecret)

	//Both parties send ((g^secret_key)%p)
	//It's not possible to determine the secretkey from the value sent

	AliceSends := modularExponentiation(g, AliceSecret, p)
	BobSends := modularExponentiation(g, BobSecret, p)

	//Both parties calculate the shared secret key from the value send
	//(value_sent^secret_key)%p
	//Both calculations end up with same value despite the different inputs
	AliceComputes := modularExponentiation(BobSends, AliceSecret, p)
	BobComputes := modularExponentiation(AliceSends, BobSecret, p)

	fmt.Printf("Alice Computes the shared secret key as: %v", AliceComputes)
	fmt.Printf("Bob Computes the shared secret key as: %v", BobComputes)

	// simply confirms that the values are equal
	if AliceComputes == BobComputes {
		sharedKey := AliceComputes
		fmt.Println(" Voila, shared key is", sharedKey)
	}
}

<<<<<<< HEAD
func modularExponentiation(b int, e int, mod int) int {
=======
func modularExponentiation(b, e, mod int) int {
>>>>>>> 2765275b
	//runs in O(log(n)) where n = e
	//uses exponentiation by squaring to speed up the process
	if mod == 1 {
		return 0
	}
	r := 1
	b = b % mod
	for e > 0 {
		if e%2 == 1 {
			r = (r * b) % mod
		}
		e = e >> 1
		b = (b * b) % mod
	}
	return r
}<|MERGE_RESOLUTION|>--- conflicted
+++ resolved
@@ -49,11 +49,8 @@
 	}
 }
 
-<<<<<<< HEAD
-func modularExponentiation(b int, e int, mod int) int {
-=======
 func modularExponentiation(b, e, mod int) int {
->>>>>>> 2765275b
+
 	//runs in O(log(n)) where n = e
 	//uses exponentiation by squaring to speed up the process
 	if mod == 1 {
