--- conflicted
+++ resolved
@@ -14,35 +14,6 @@
 	"fmt"
 )
 
-<<<<<<< HEAD
-func naivePatternSearch(text string, pattern string) []int { 
-    var positions []int 
-    for i := 0; i < len(text)-len(pattern); i++ {
-        var match = true
-        j := i +(len(pattern))
-        if text[i:j] != pattern {
-                match = false
-                continue
-            }        
-        if match {
-            positions = append(positions, i)
-        }
-    }   
-    return positions
-}
-
-func main() {  
-    text := "ABAAABCDBBABCDDEBCABC"
-    pattern := "ABC"
-    positions := naivePatternSearch(text, pattern)
-    if len(positions) == 0 {
-        fmt.Println("Pattern not found in given text!")
-    } else {
-        fmt.Println("Pattern found in following position(s):")
-        fmt.Printf("%v \n", positions)
-        fmt.Println("Note that position is zero indexed :)")
-    }
-=======
 func naivePatternSearch(text string, pattern string) []int {
 	var positions []int
 	for i := 0; i < len(text)-len(pattern); i++ {
@@ -71,5 +42,4 @@
 		fmt.Printf("Pattern found in following position:\n")
 		fmt.Printf("%v", positions)
 	}
->>>>>>> e8b4837e
 }